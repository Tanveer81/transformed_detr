--- conflicted
+++ resolved
@@ -28,11 +28,7 @@
 
 class MultiHeadedSelfAttention(nn.Module):
     """Multi-Headed Dot Product Attention"""
-<<<<<<< HEAD
-    def __init__(self, dim, num_heads, dropout, feature_type='favor+', compute_type='ps'):
-=======
-    def __init__(self, dim, num_heads, dropout, feature_type='classical', compute_type='iter'):
->>>>>>> 8785f9dd
+    def __init__(self, dim, num_heads, dropout, feature_type='classical', compute_type='ps'):
         super().__init__()
         self.proj_q = nn.Linear(dim, dim)
         self.proj_k = nn.Linear(dim, dim)

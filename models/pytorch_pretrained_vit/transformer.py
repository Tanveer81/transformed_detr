<<<<<<< HEAD
"""
Adapted from https://github.com/lukemelas/simple-bert
"""

import numpy as np
import torch
from torch import nn
from torch import Tensor 
from torch.nn import functional as F


def split_last(x, shape):
    "split the last dimension to given shape"
    shape = list(shape)
    assert shape.count(-1) <= 1
    if -1 in shape:
        shape[shape.index(-1)] = int(x.size(-1) / -np.prod(shape))
    return x.view(*x.size()[:-1], *shape)


def merge_last(x, n_dims):
    "merge the last n_dims to a dimension"
    s = x.size()
    assert n_dims > 1 and n_dims < len(s)
    return x.view(*s[:-n_dims], -1)


class MultiHeadedSelfAttention(nn.Module):
    """Multi-Headed Dot Product Attention"""
    def __init__(self, dim, num_heads, dropout):
        super().__init__()
        self.proj_q = nn.Linear(dim, dim)
        self.proj_k = nn.Linear(dim, dim)
        self.proj_v = nn.Linear(dim, dim)
        self.drop = nn.Dropout(dropout)
        self.n_heads = num_heads
        self.scores = None # for visualization

    def forward(self, x, mask):
        """
        x, q(query), k(key), v(value) : (B(batch_size), S(seq_len), D(dim))
        mask : (B(batch_size) x S(seq_len))
        * split D(dim) into (H(n_heads), W(width of head)) ; D = H * W
        """
        # (B, S, D) -proj-> (B, S, D) -split-> (B, S, H, W) -trans-> (B, H, S, W)
        q, k, v = self.proj_q(x), self.proj_k(x), self.proj_v(x)
        q, k, v = (split_last(x, (self.n_heads, -1)).transpose(1, 2) for x in [q, k, v])
        # (B, H, S, W) @ (B, H, W, S) -> (B, H, S, S) -softmax-> (B, H, S, S)
        scores = q @ k.transpose(-2, -1) / np.sqrt(k.size(-1))
        if mask is not None:
            mask = mask[:, None, None, :].float()
            scores -= 10000.0 * (1.0 - mask)
        scores = self.drop(F.softmax(scores, dim=-1))
        # (B, H, S, S) @ (B, H, S, W) -> (B, H, S, W) -trans-> (B, S, H, W)
        h = (scores @ v).transpose(1, 2).contiguous()
        # -merge-> (B, S, D)
        h = merge_last(h, 2)
        self.scores = scores
        return h


class PositionWiseFeedForward(nn.Module):
    """FeedForward Neural Networks for each position"""
    def __init__(self, dim, ff_dim):
        super().__init__()
        self.fc1 = nn.Linear(dim, ff_dim)
        self.fc2 = nn.Linear(ff_dim, dim)

    def forward(self, x):
        # (B, S, D) -> (B, S, D_ff) -> (B, S, D)
        return self.fc2(F.gelu(self.fc1(x)))


class Block(nn.Module):
    """Transformer Block"""
    def __init__(self, dim, num_heads, ff_dim, dropout):
        super().__init__()
        self.attn = MultiHeadedSelfAttention(dim, num_heads, dropout)
        self.proj = nn.Linear(dim, dim)
        self.norm1 = nn.LayerNorm(dim, eps=1e-6)
        self.pwff = PositionWiseFeedForward(dim, ff_dim)
        self.norm2 = nn.LayerNorm(dim, eps=1e-6)
        self.drop = nn.Dropout(dropout)

    def forward(self, x, mask):
        h = self.drop(self.proj(self.attn(self.norm1(x), mask)))
        x = x + h
        h = self.drop(self.pwff(self.norm2(x)))
        x = x + h
        return x


class Transformer(nn.Module):
    """Transformer with Self-Attentive Blocks"""
    def __init__(self, num_layers, dim, num_heads, ff_dim, dropout, imsize, skip_connection=False, hierarchy=False):
        super().__init__()
        self.skip_connection = skip_connection
        self.hierarchy = hierarchy
        self.blocks = nn.ModuleList([
            Block(dim, num_heads, ff_dim, dropout) for _ in range(num_layers)])
        self.norm = nn.LayerNorm(dim, eps=1e-6)
        self.pool = nn.AvgPool2d(kernel_size=2, stride=2) #need to check kernel size
        self.imsize = imsize

    def forward(self, x, mask=None):
        # Use only 6 layers for hierarchical structure
        if self.hierarchy:
            for i, block in zip(range(len(self.blocks)), self.blocks):
                x = block(x, mask)
#                 print('Block',i+1,'Min:', x.data.min().cpu().numpy(), 'Max', x.data.max().cpu().numpy())
                if i==5:
                    token = x[:,0:1,:]
                    
                    # @supro
                    h, w = self.imsize
                    h_=int(h/16)
                    w_=int(w/16)
#                     print('Image Size', (w, h))
                    img = torch.reshape(x[:,1:,:].transpose(1,2), (token.shape[0], token.shape[2], w_, h_)).contiguous()
#                     print(img.shape, x.shape)
                    x = torch.reshape(self.pool(img), (token.shape[0], token.shape[2], -1)).transpose(1,2)
                    x = torch.cat([token,x], 1).contiguous()

        # Added residual connection from layer 3, 6 and 9
        elif self.skip_connection:
            residual_connections = []
            for i, block in zip(range(len(self.blocks)), self.blocks):
                x = block(x, mask)
                if i in [2, 5, 8]:
                    residual_connections.append(x)

            for residual in residual_connections:
                x = x + residual
            x = self.norm(x)

        # No skip connection
        else:
            for block in self.blocks:
#                 print('Min:', x.data.min().cpu().numpy(), 'Max', x.data.max().cpu().numpy())
                x = block(x, mask)

        return x
=======
"""
Adapted from https://github.com/lukemelas/simple-bert
"""
 
import numpy as np
from torch import nn
from torch import Tensor 
from torch.nn import functional as F


def split_last(x, shape):
    "split the last dimension to given shape"
    shape = list(shape)
    assert shape.count(-1) <= 1
    if -1 in shape:
        shape[shape.index(-1)] = int(x.size(-1) / -np.prod(shape))
    return x.view(*x.size()[:-1], *shape)


def merge_last(x, n_dims):
    "merge the last n_dims to a dimension"
    s = x.size()
    assert n_dims > 1 and n_dims < len(s)
    return x.view(*s[:-n_dims], -1)


class MultiHeadedSelfAttention(nn.Module):
    """Multi-Headed Dot Product Attention"""
    def __init__(self, dim, num_heads, dropout):
        super().__init__()
        self.proj_q = nn.Linear(dim, dim)
        self.proj_k = nn.Linear(dim, dim)
        self.proj_v = nn.Linear(dim, dim)
        self.drop = nn.Dropout(dropout)
        self.n_heads = num_heads
        self.scores = None # for visualization

    def forward(self, x, mask):
        """
        x, q(query), k(key), v(value) : (B(batch_size), S(seq_len), D(dim))
        mask : (B(batch_size) x S(seq_len))
        * split D(dim) into (H(n_heads), W(width of head)) ; D = H * W
        """
        # (B, S, D) -proj-> (B, S, D) -split-> (B, S, H, W) -trans-> (B, H, S, W)
        q, k, v = self.proj_q(x), self.proj_k(x), self.proj_v(x)
        q, k, v = (split_last(x, (self.n_heads, -1)).transpose(1, 2) for x in [q, k, v])
        # (B, H, S, W) @ (B, H, W, S) -> (B, H, S, S) -softmax-> (B, H, S, S)
        scores = q @ k.transpose(-2, -1) / np.sqrt(k.size(-1))
        if mask is not None:
            mask = mask[:, None, None, :].float()
            scores -= 10000.0 * (1.0 - mask)
        scores = self.drop(F.softmax(scores, dim=-1))
        # (B, H, S, S) @ (B, H, S, W) -> (B, H, S, W) -trans-> (B, S, H, W)
        h = (scores @ v).transpose(1, 2).contiguous()
        # -merge-> (B, S, D)
        h = merge_last(h, 2)
        self.scores = scores
        return h


class PositionWiseFeedForward(nn.Module):
    """FeedForward Neural Networks for each position"""
    def __init__(self, dim, ff_dim):
        super().__init__()
        self.fc1 = nn.Linear(dim, ff_dim)
        self.fc2 = nn.Linear(ff_dim, dim)

    def forward(self, x):
        # (B, S, D) -> (B, S, D_ff) -> (B, S, D)
        return self.fc2(F.gelu(self.fc1(x)))


class Block(nn.Module):
    """Transformer Block"""
    def __init__(self, dim, num_heads, ff_dim, dropout):
        super().__init__()
        self.attn = MultiHeadedSelfAttention(dim, num_heads, dropout)
        self.proj = nn.Linear(dim, dim)
        self.norm1 = nn.LayerNorm(dim, eps=1e-6)
        self.pwff = PositionWiseFeedForward(dim, ff_dim)
        self.norm2 = nn.LayerNorm(dim, eps=1e-6)
        self.drop = nn.Dropout(dropout)

    def forward(self, x, mask):
        h = self.drop(self.proj(self.attn(self.norm1(x), mask)))
        x = x + h
        h = self.drop(self.pwff(self.norm2(x)))
        x = x + h
        return x


class Transformer(nn.Module):
    """Transformer with Self-Attentive Blocks"""
    def __init__(self, num_layers, dim, num_heads, ff_dim, dropout, skip_connection=False, hierarchy=False):
        super().__init__()
        self.skip_connection = skip_connection
        self.hierarchy = hierarchy
        self.blocks = nn.ModuleList([
            Block(dim, num_heads, ff_dim, dropout) for _ in range(num_layers)])
        self.norm = nn.LayerNorm(dim, eps=1e-6)


    def forward(self, x, mask=None):
        # Use only 6 layers for hierarchical structure
        if self.hierarchy:
            for i, block in zip(range(len(self.blocks)), self.blocks):
                x = block(x, mask)
                if i == 5:
                    break

        # Added residual connection from layer 3, 6 and 9
        elif self.skip_connection:
            residual_connections = []
            for i, block in zip(range(len(self.blocks)), self.blocks):
                x = block(x, mask)
                if i in [2, 5, 8]:
                    residual_connections.append(x)

            for residual in residual_connections:
                x = x + residual

        # No skip connection
        else:
            for block in self.blocks:
                x = block(x, mask)

        return self.norm(x)
>>>>>>> cfd4d9a1
<|MERGE_RESOLUTION|>--- conflicted
+++ resolved
@@ -1,4 +1,3 @@
-<<<<<<< HEAD
 """
 Adapted from https://github.com/lukemelas/simple-bert
 """
@@ -132,141 +131,10 @@
 
             for residual in residual_connections:
                 x = x + residual
-            x = self.norm(x)
-
         # No skip connection
         else:
             for block in self.blocks:
 #                 print('Min:', x.data.min().cpu().numpy(), 'Max', x.data.max().cpu().numpy())
                 x = block(x, mask)
 
-        return x
-=======
-"""
-Adapted from https://github.com/lukemelas/simple-bert
-"""
- 
-import numpy as np
-from torch import nn
-from torch import Tensor 
-from torch.nn import functional as F
-
-
-def split_last(x, shape):
-    "split the last dimension to given shape"
-    shape = list(shape)
-    assert shape.count(-1) <= 1
-    if -1 in shape:
-        shape[shape.index(-1)] = int(x.size(-1) / -np.prod(shape))
-    return x.view(*x.size()[:-1], *shape)
-
-
-def merge_last(x, n_dims):
-    "merge the last n_dims to a dimension"
-    s = x.size()
-    assert n_dims > 1 and n_dims < len(s)
-    return x.view(*s[:-n_dims], -1)
-
-
-class MultiHeadedSelfAttention(nn.Module):
-    """Multi-Headed Dot Product Attention"""
-    def __init__(self, dim, num_heads, dropout):
-        super().__init__()
-        self.proj_q = nn.Linear(dim, dim)
-        self.proj_k = nn.Linear(dim, dim)
-        self.proj_v = nn.Linear(dim, dim)
-        self.drop = nn.Dropout(dropout)
-        self.n_heads = num_heads
-        self.scores = None # for visualization
-
-    def forward(self, x, mask):
-        """
-        x, q(query), k(key), v(value) : (B(batch_size), S(seq_len), D(dim))
-        mask : (B(batch_size) x S(seq_len))
-        * split D(dim) into (H(n_heads), W(width of head)) ; D = H * W
-        """
-        # (B, S, D) -proj-> (B, S, D) -split-> (B, S, H, W) -trans-> (B, H, S, W)
-        q, k, v = self.proj_q(x), self.proj_k(x), self.proj_v(x)
-        q, k, v = (split_last(x, (self.n_heads, -1)).transpose(1, 2) for x in [q, k, v])
-        # (B, H, S, W) @ (B, H, W, S) -> (B, H, S, S) -softmax-> (B, H, S, S)
-        scores = q @ k.transpose(-2, -1) / np.sqrt(k.size(-1))
-        if mask is not None:
-            mask = mask[:, None, None, :].float()
-            scores -= 10000.0 * (1.0 - mask)
-        scores = self.drop(F.softmax(scores, dim=-1))
-        # (B, H, S, S) @ (B, H, S, W) -> (B, H, S, W) -trans-> (B, S, H, W)
-        h = (scores @ v).transpose(1, 2).contiguous()
-        # -merge-> (B, S, D)
-        h = merge_last(h, 2)
-        self.scores = scores
-        return h
-
-
-class PositionWiseFeedForward(nn.Module):
-    """FeedForward Neural Networks for each position"""
-    def __init__(self, dim, ff_dim):
-        super().__init__()
-        self.fc1 = nn.Linear(dim, ff_dim)
-        self.fc2 = nn.Linear(ff_dim, dim)
-
-    def forward(self, x):
-        # (B, S, D) -> (B, S, D_ff) -> (B, S, D)
-        return self.fc2(F.gelu(self.fc1(x)))
-
-
-class Block(nn.Module):
-    """Transformer Block"""
-    def __init__(self, dim, num_heads, ff_dim, dropout):
-        super().__init__()
-        self.attn = MultiHeadedSelfAttention(dim, num_heads, dropout)
-        self.proj = nn.Linear(dim, dim)
-        self.norm1 = nn.LayerNorm(dim, eps=1e-6)
-        self.pwff = PositionWiseFeedForward(dim, ff_dim)
-        self.norm2 = nn.LayerNorm(dim, eps=1e-6)
-        self.drop = nn.Dropout(dropout)
-
-    def forward(self, x, mask):
-        h = self.drop(self.proj(self.attn(self.norm1(x), mask)))
-        x = x + h
-        h = self.drop(self.pwff(self.norm2(x)))
-        x = x + h
-        return x
-
-
-class Transformer(nn.Module):
-    """Transformer with Self-Attentive Blocks"""
-    def __init__(self, num_layers, dim, num_heads, ff_dim, dropout, skip_connection=False, hierarchy=False):
-        super().__init__()
-        self.skip_connection = skip_connection
-        self.hierarchy = hierarchy
-        self.blocks = nn.ModuleList([
-            Block(dim, num_heads, ff_dim, dropout) for _ in range(num_layers)])
-        self.norm = nn.LayerNorm(dim, eps=1e-6)
-
-
-    def forward(self, x, mask=None):
-        # Use only 6 layers for hierarchical structure
-        if self.hierarchy:
-            for i, block in zip(range(len(self.blocks)), self.blocks):
-                x = block(x, mask)
-                if i == 5:
-                    break
-
-        # Added residual connection from layer 3, 6 and 9
-        elif self.skip_connection:
-            residual_connections = []
-            for i, block in zip(range(len(self.blocks)), self.blocks):
-                x = block(x, mask)
-                if i in [2, 5, 8]:
-                    residual_connections.append(x)
-
-            for residual in residual_connections:
-                x = x + residual
-
-        # No skip connection
-        else:
-            for block in self.blocks:
-                x = block(x, mask)
-
-        return self.norm(x)
->>>>>>> cfd4d9a1
+        return self.norm(x)
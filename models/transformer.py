# Copyright (c) Facebook, Inc. and its affiliates. All Rights Reserved
"""
DETR Transformer class.

Copy-paste from torch.nn.Transformer with modifications:
    * positional encodings are passed in MHattention
    * extra LN at the end of encoder is removed
    * decoder returns a stack of activations from all decoding layers
"""
import copy
from typing import Optional, List

import math
import torch
import torch.nn.functional as F
from torch import nn, Tensor

DEBUG = False


class Transformer(nn.Module):

    def __init__(self, d_model=512, nhead=8, num_decoder_layers=6, dim_feedforward=2048, dropout=0.1,
                 activation="relu", normalize_before=False,
                 return_intermediate_dec=False, backbone_name = 'resnet', cross_first=False, hid_dim_old=512):
        super().__init__()

        # In case of ViT backbone, self.backbone changes to "ViT" from detr
        self.backbone = backbone_name
        # Only use encoder for resnet backbone and not for ViT
<<<<<<< HEAD
        decoder_layer = TransformerDecoderLayer(d_model, nhead, dim_feedforward,
                                                dropout, activation, normalize_before,cross_first)
=======
        if backbone_name == "resnet":
            encoder_layer = TransformerEncoderLayer(d_model, nhead, dim_feedforward,
                                                    dropout, activation, normalize_before)
            encoder_norm = nn.LayerNorm(d_model) if normalize_before else None
            self.encoder = TransformerEncoder(encoder_layer, num_encoder_layers, encoder_norm)

        decoder_layer = TransformerDecoderLayer(d_model, nhead, hid_dim_old, dim_feedforward,
                                                dropout, activation, normalize_before,cross_first,)
>>>>>>> 3bd28831
        decoder_norm = nn.LayerNorm(d_model)
        self.decoder = TransformerDecoder(decoder_layer, num_decoder_layers, decoder_norm,
                                          return_intermediate=return_intermediate_dec)

        self._reset_parameters()
        self.dim_feedforward = dim_feedforward
        self.d_model = d_model
        self.nhead = nhead

    def _reset_parameters(self):
        for p in self.parameters():
            if p.dim() > 1:
                nn.init.xavier_uniform_(p)

    def forward(self, src, mask, query_embed, pos_embed):
        # If ViT is used then src shape is (N,C,HW)
        bs, hw, c = src.shape
        h = w = int(math.sqrt(hw))
        src = src.permute(1, 0, 2)
        pos_embed = pos_embed.permute(1, 0, 2)

        query_embed = query_embed.unsqueeze(1).repeat(1, bs, 1)
        tgt = torch.zeros_like(query_embed)

        hs = self.decoder(tgt, src, memory_key_padding_mask=mask,
                          pos=pos_embed, query_pos=query_embed)

        return hs.transpose(1, 2)

class TransformerDecoder(nn.Module):

    def __init__(self, decoder_layer, num_layers, norm=None, return_intermediate=False):
        super().__init__()
        self.layers = _get_clones(decoder_layer, num_layers)
        self.num_layers = num_layers
        self.norm = norm
        self.return_intermediate = return_intermediate

    def forward(self, tgt, memory,
                tgt_mask: Optional[Tensor] = None,
                memory_mask: Optional[Tensor] = None,
                tgt_key_padding_mask: Optional[Tensor] = None,
                memory_key_padding_mask: Optional[Tensor] = None,
                pos: Optional[Tensor] = None,
                query_pos: Optional[Tensor] = None):
        output = tgt

        intermediate = []

        for layer in self.layers:
            output = layer(output, memory, tgt_mask=tgt_mask,
                           memory_mask=memory_mask,
                           tgt_key_padding_mask=tgt_key_padding_mask,
                           memory_key_padding_mask=memory_key_padding_mask,
                           pos=pos, query_pos=query_pos)
            if self.return_intermediate:
                intermediate.append(self.norm(output))

        if self.norm is not None:
            output = self.norm(output)
            if self.return_intermediate:
                intermediate.pop()
                intermediate.append(output)

        if self.return_intermediate:
            return torch.stack(intermediate)

        return output.unsqueeze(0)


class TransformerDecoderLayer(nn.Module):

    def __init__(self, d_model, nhead, hid_dim_old, dim_feedforward=2048, dropout=0.1,
                 activation="relu", normalize_before=False, cross_first=False):
        super().__init__()
        self.cross_first=cross_first
        self.self_attn = nn.MultiheadAttention(d_model, nhead, dropout=dropout)
        self.multihead_attn = nn.MultiheadAttention(d_model, nhead, dropout=dropout)
        # Implementation of Feedforward model
        self.linear1 = nn.Linear(d_model, dim_feedforward)
        self.dropout = nn.Dropout(dropout)
        self.linear2 = nn.Linear(dim_feedforward, d_model)

        self.norm1 = nn.LayerNorm(d_model)
        self.norm2 = nn.LayerNorm(d_model)
        self.norm3 = nn.LayerNorm(d_model)
        self.dropout1 = nn.Dropout(dropout)
        self.dropout2 = nn.Dropout(dropout)
        self.dropout3 = nn.Dropout(dropout)

        self.activation = _get_activation_fn(activation)
        self.normalize_before = normalize_before
        self.d_model = d_model
        self.hid_dim_old = hid_dim_old

        if d_model != hid_dim_old:
            self.hidden_dim_proj = nn.Linear(hid_dim_old, d_model)

    def with_pos_embed(self, tensor, pos: Optional[Tensor]):
        if self.d_model != tensor.shape[2]:
            return self.hidden_dim_proj(tensor) if pos is None else self.hidden_dim_proj(tensor + pos)  # todo with no positional embedding for testing
        return tensor if pos is None else tensor + pos #todo with no positional embedding for testing

    def forward_post(self, tgt, memory,
                     tgt_mask: Optional[Tensor] = None,
                     memory_mask: Optional[Tensor] = None,
                     tgt_key_padding_mask: Optional[Tensor] = None,
                     memory_key_padding_mask: Optional[Tensor] = None,
                     pos: Optional[Tensor] = None,
                     query_pos: Optional[Tensor] = None):
        if self.cross_first: # 1st aplly decoder to all image attn
            tgt2 = self.multihead_attn(query=self.with_pos_embed(tgt, query_pos),
                                       key=self.with_pos_embed(memory, pos),
                                       value=self.with_pos_embed(memory, None), attn_mask=memory_mask,
                                       key_padding_mask=memory_key_padding_mask)[0]
            tgt = tgt + self.dropout2(tgt2)
            tgt = self.norm2(tgt)
        q = k = self.with_pos_embed(tgt, query_pos) #tgt if self.cross_first else  todo experiment wdout pos emebeding as for cross attn its already done earlier
        tgt2 = self.self_attn(q, k, value=tgt, attn_mask=tgt_mask,
                              key_padding_mask=tgt_key_padding_mask)[0]
        tgt = tgt + self.dropout1(tgt2)
        tgt = self.norm1(tgt)
        if not self.cross_first:
            tgt2 = self.multihead_attn(query=self.with_pos_embed(tgt, query_pos),
                                       key=self.with_pos_embed(memory, pos),
                                       value=self.with_pos_embed(memory, None), attn_mask=memory_mask,
                                       key_padding_mask=memory_key_padding_mask)[0]
            tgt = tgt + self.dropout2(tgt2)
            tgt = self.norm2(tgt)
        tgt2 = self.linear2(self.dropout(self.activation(self.linear1(tgt))))
        tgt = tgt + self.dropout3(tgt2)
        tgt = self.norm3(tgt)
        return tgt

    def forward_pre(self, tgt, memory,
                    tgt_mask: Optional[Tensor] = None,
                    memory_mask: Optional[Tensor] = None,
                    tgt_key_padding_mask: Optional[Tensor] = None,
                    memory_key_padding_mask: Optional[Tensor] = None,
                    pos: Optional[Tensor] = None,
                    query_pos: Optional[Tensor] = None):
        tgt2 = self.norm1(tgt)
        q = k = self.with_pos_embed(tgt2, query_pos)
        tgt2 = self.self_attn(q, k, value=tgt2, attn_mask=tgt_mask,
                              key_padding_mask=tgt_key_padding_mask)[0]
        tgt = tgt + self.dropout1(tgt2)
        tgt2 = self.norm2(tgt)
        tgt2 = self.multihead_attn(query=self.with_pos_embed(tgt2, query_pos),
                                   key=self.with_pos_embed(memory, pos),
                                   value=self.with_pos_embed(memory, None), attn_mask=memory_mask,
                                   key_padding_mask=memory_key_padding_mask)[0]
        tgt = tgt + self.dropout2(tgt2)
        tgt2 = self.norm3(tgt)
        tgt2 = self.linear2(self.dropout(self.activation(self.linear1(tgt2))))
        tgt = tgt + self.dropout3(tgt2)
        return tgt

    def forward(self, tgt, memory,
                tgt_mask: Optional[Tensor] = None,
                memory_mask: Optional[Tensor] = None,
                tgt_key_padding_mask: Optional[Tensor] = None,
                memory_key_padding_mask: Optional[Tensor] = None,
                pos: Optional[Tensor] = None,
                query_pos: Optional[Tensor] = None,):
        if self.normalize_before:
            return self.forward_pre(tgt, memory, tgt_mask, memory_mask,
                                    tgt_key_padding_mask, memory_key_padding_mask, pos, query_pos)
        return self.forward_post(tgt, memory, tgt_mask, memory_mask,
                                 tgt_key_padding_mask, memory_key_padding_mask, pos, query_pos)


def _get_clones(module, N):
    return nn.ModuleList([copy.deepcopy(module) for i in range(N)])


def build_transformer(args):
    transformer =  Transformer(
        d_model=args.hidden_dim,
        dropout=args.dropout,
        nhead=args.nheads,
        dim_feedforward=args.dim_feedforward,
        num_decoder_layers=args.dec_layers,
        normalize_before=args.pre_norm,
        return_intermediate_dec=True,
        backbone_name=args.pretrained_model,
        activation="gelu",
        cross_first = args.cross_first,
        hid_dim_old=args.hid_dim_old,
    )

    if args.pretrained_detr:
        state_dict = torch.load(args.detr_pretrain_dir)

        for old_key, old_val in list(state_dict['model'].items()):
            del state_dict['model'][old_key]
            new_key = old_key.replace('transformer.','')
            state_dict['model'][new_key] = old_val

        ret = transformer.load_state_dict(state_dict['model'], strict=False)

    return transformer


def _get_activation_fn(activation):
    """Return an activation function given a string"""
    if activation == "relu":
        return F.relu
    if activation == "gelu":
        return F.gelu
    if activation == "glu":
        return F.glu
    raise RuntimeError(F"activation should be relu/gelu, not {activation}.")
<|MERGE_RESOLUTION|>--- conflicted
+++ resolved
@@ -1,255 +1,244 @@
-# Copyright (c) Facebook, Inc. and its affiliates. All Rights Reserved
-"""
-DETR Transformer class.
-
-Copy-paste from torch.nn.Transformer with modifications:
-    * positional encodings are passed in MHattention
-    * extra LN at the end of encoder is removed
-    * decoder returns a stack of activations from all decoding layers
-"""
-import copy
-from typing import Optional, List
-
-import math
-import torch
-import torch.nn.functional as F
-from torch import nn, Tensor
-
-DEBUG = False
-
-
-class Transformer(nn.Module):
-
-    def __init__(self, d_model=512, nhead=8, num_decoder_layers=6, dim_feedforward=2048, dropout=0.1,
-                 activation="relu", normalize_before=False,
-                 return_intermediate_dec=False, backbone_name = 'resnet', cross_first=False, hid_dim_old=512):
-        super().__init__()
-
-        # In case of ViT backbone, self.backbone changes to "ViT" from detr
-        self.backbone = backbone_name
-        # Only use encoder for resnet backbone and not for ViT
-<<<<<<< HEAD
-        decoder_layer = TransformerDecoderLayer(d_model, nhead, dim_feedforward,
-                                                dropout, activation, normalize_before,cross_first)
-=======
-        if backbone_name == "resnet":
-            encoder_layer = TransformerEncoderLayer(d_model, nhead, dim_feedforward,
-                                                    dropout, activation, normalize_before)
-            encoder_norm = nn.LayerNorm(d_model) if normalize_before else None
-            self.encoder = TransformerEncoder(encoder_layer, num_encoder_layers, encoder_norm)
-
-        decoder_layer = TransformerDecoderLayer(d_model, nhead, hid_dim_old, dim_feedforward,
-                                                dropout, activation, normalize_before,cross_first,)
->>>>>>> 3bd28831
-        decoder_norm = nn.LayerNorm(d_model)
-        self.decoder = TransformerDecoder(decoder_layer, num_decoder_layers, decoder_norm,
-                                          return_intermediate=return_intermediate_dec)
-
-        self._reset_parameters()
-        self.dim_feedforward = dim_feedforward
-        self.d_model = d_model
-        self.nhead = nhead
-
-    def _reset_parameters(self):
-        for p in self.parameters():
-            if p.dim() > 1:
-                nn.init.xavier_uniform_(p)
-
-    def forward(self, src, mask, query_embed, pos_embed):
-        # If ViT is used then src shape is (N,C,HW)
-        bs, hw, c = src.shape
-        h = w = int(math.sqrt(hw))
-        src = src.permute(1, 0, 2)
-        pos_embed = pos_embed.permute(1, 0, 2)
-
-        query_embed = query_embed.unsqueeze(1).repeat(1, bs, 1)
-        tgt = torch.zeros_like(query_embed)
-
-        hs = self.decoder(tgt, src, memory_key_padding_mask=mask,
-                          pos=pos_embed, query_pos=query_embed)
-
-        return hs.transpose(1, 2)
-
-class TransformerDecoder(nn.Module):
-
-    def __init__(self, decoder_layer, num_layers, norm=None, return_intermediate=False):
-        super().__init__()
-        self.layers = _get_clones(decoder_layer, num_layers)
-        self.num_layers = num_layers
-        self.norm = norm
-        self.return_intermediate = return_intermediate
-
-    def forward(self, tgt, memory,
-                tgt_mask: Optional[Tensor] = None,
-                memory_mask: Optional[Tensor] = None,
-                tgt_key_padding_mask: Optional[Tensor] = None,
-                memory_key_padding_mask: Optional[Tensor] = None,
-                pos: Optional[Tensor] = None,
-                query_pos: Optional[Tensor] = None):
-        output = tgt
-
-        intermediate = []
-
-        for layer in self.layers:
-            output = layer(output, memory, tgt_mask=tgt_mask,
-                           memory_mask=memory_mask,
-                           tgt_key_padding_mask=tgt_key_padding_mask,
-                           memory_key_padding_mask=memory_key_padding_mask,
-                           pos=pos, query_pos=query_pos)
-            if self.return_intermediate:
-                intermediate.append(self.norm(output))
-
-        if self.norm is not None:
-            output = self.norm(output)
-            if self.return_intermediate:
-                intermediate.pop()
-                intermediate.append(output)
-
-        if self.return_intermediate:
-            return torch.stack(intermediate)
-
-        return output.unsqueeze(0)
-
-
-class TransformerDecoderLayer(nn.Module):
-
-    def __init__(self, d_model, nhead, hid_dim_old, dim_feedforward=2048, dropout=0.1,
-                 activation="relu", normalize_before=False, cross_first=False):
-        super().__init__()
-        self.cross_first=cross_first
-        self.self_attn = nn.MultiheadAttention(d_model, nhead, dropout=dropout)
-        self.multihead_attn = nn.MultiheadAttention(d_model, nhead, dropout=dropout)
-        # Implementation of Feedforward model
-        self.linear1 = nn.Linear(d_model, dim_feedforward)
-        self.dropout = nn.Dropout(dropout)
-        self.linear2 = nn.Linear(dim_feedforward, d_model)
-
-        self.norm1 = nn.LayerNorm(d_model)
-        self.norm2 = nn.LayerNorm(d_model)
-        self.norm3 = nn.LayerNorm(d_model)
-        self.dropout1 = nn.Dropout(dropout)
-        self.dropout2 = nn.Dropout(dropout)
-        self.dropout3 = nn.Dropout(dropout)
-
-        self.activation = _get_activation_fn(activation)
-        self.normalize_before = normalize_before
-        self.d_model = d_model
-        self.hid_dim_old = hid_dim_old
-
-        if d_model != hid_dim_old:
-            self.hidden_dim_proj = nn.Linear(hid_dim_old, d_model)
-
-    def with_pos_embed(self, tensor, pos: Optional[Tensor]):
-        if self.d_model != tensor.shape[2]:
-            return self.hidden_dim_proj(tensor) if pos is None else self.hidden_dim_proj(tensor + pos)  # todo with no positional embedding for testing
-        return tensor if pos is None else tensor + pos #todo with no positional embedding for testing
-
-    def forward_post(self, tgt, memory,
-                     tgt_mask: Optional[Tensor] = None,
-                     memory_mask: Optional[Tensor] = None,
-                     tgt_key_padding_mask: Optional[Tensor] = None,
-                     memory_key_padding_mask: Optional[Tensor] = None,
-                     pos: Optional[Tensor] = None,
-                     query_pos: Optional[Tensor] = None):
-        if self.cross_first: # 1st aplly decoder to all image attn
-            tgt2 = self.multihead_attn(query=self.with_pos_embed(tgt, query_pos),
-                                       key=self.with_pos_embed(memory, pos),
-                                       value=self.with_pos_embed(memory, None), attn_mask=memory_mask,
-                                       key_padding_mask=memory_key_padding_mask)[0]
-            tgt = tgt + self.dropout2(tgt2)
-            tgt = self.norm2(tgt)
-        q = k = self.with_pos_embed(tgt, query_pos) #tgt if self.cross_first else  todo experiment wdout pos emebeding as for cross attn its already done earlier
-        tgt2 = self.self_attn(q, k, value=tgt, attn_mask=tgt_mask,
-                              key_padding_mask=tgt_key_padding_mask)[0]
-        tgt = tgt + self.dropout1(tgt2)
-        tgt = self.norm1(tgt)
-        if not self.cross_first:
-            tgt2 = self.multihead_attn(query=self.with_pos_embed(tgt, query_pos),
-                                       key=self.with_pos_embed(memory, pos),
-                                       value=self.with_pos_embed(memory, None), attn_mask=memory_mask,
-                                       key_padding_mask=memory_key_padding_mask)[0]
-            tgt = tgt + self.dropout2(tgt2)
-            tgt = self.norm2(tgt)
-        tgt2 = self.linear2(self.dropout(self.activation(self.linear1(tgt))))
-        tgt = tgt + self.dropout3(tgt2)
-        tgt = self.norm3(tgt)
-        return tgt
-
-    def forward_pre(self, tgt, memory,
-                    tgt_mask: Optional[Tensor] = None,
-                    memory_mask: Optional[Tensor] = None,
-                    tgt_key_padding_mask: Optional[Tensor] = None,
-                    memory_key_padding_mask: Optional[Tensor] = None,
-                    pos: Optional[Tensor] = None,
-                    query_pos: Optional[Tensor] = None):
-        tgt2 = self.norm1(tgt)
-        q = k = self.with_pos_embed(tgt2, query_pos)
-        tgt2 = self.self_attn(q, k, value=tgt2, attn_mask=tgt_mask,
-                              key_padding_mask=tgt_key_padding_mask)[0]
-        tgt = tgt + self.dropout1(tgt2)
-        tgt2 = self.norm2(tgt)
-        tgt2 = self.multihead_attn(query=self.with_pos_embed(tgt2, query_pos),
-                                   key=self.with_pos_embed(memory, pos),
-                                   value=self.with_pos_embed(memory, None), attn_mask=memory_mask,
-                                   key_padding_mask=memory_key_padding_mask)[0]
-        tgt = tgt + self.dropout2(tgt2)
-        tgt2 = self.norm3(tgt)
-        tgt2 = self.linear2(self.dropout(self.activation(self.linear1(tgt2))))
-        tgt = tgt + self.dropout3(tgt2)
-        return tgt
-
-    def forward(self, tgt, memory,
-                tgt_mask: Optional[Tensor] = None,
-                memory_mask: Optional[Tensor] = None,
-                tgt_key_padding_mask: Optional[Tensor] = None,
-                memory_key_padding_mask: Optional[Tensor] = None,
-                pos: Optional[Tensor] = None,
-                query_pos: Optional[Tensor] = None,):
-        if self.normalize_before:
-            return self.forward_pre(tgt, memory, tgt_mask, memory_mask,
-                                    tgt_key_padding_mask, memory_key_padding_mask, pos, query_pos)
-        return self.forward_post(tgt, memory, tgt_mask, memory_mask,
-                                 tgt_key_padding_mask, memory_key_padding_mask, pos, query_pos)
-
-
-def _get_clones(module, N):
-    return nn.ModuleList([copy.deepcopy(module) for i in range(N)])
-
-
-def build_transformer(args):
-    transformer =  Transformer(
-        d_model=args.hidden_dim,
-        dropout=args.dropout,
-        nhead=args.nheads,
-        dim_feedforward=args.dim_feedforward,
-        num_decoder_layers=args.dec_layers,
-        normalize_before=args.pre_norm,
-        return_intermediate_dec=True,
-        backbone_name=args.pretrained_model,
-        activation="gelu",
-        cross_first = args.cross_first,
-        hid_dim_old=args.hid_dim_old,
-    )
-
-    if args.pretrained_detr:
-        state_dict = torch.load(args.detr_pretrain_dir)
-
-        for old_key, old_val in list(state_dict['model'].items()):
-            del state_dict['model'][old_key]
-            new_key = old_key.replace('transformer.','')
-            state_dict['model'][new_key] = old_val
-
-        ret = transformer.load_state_dict(state_dict['model'], strict=False)
-
-    return transformer
-
-
-def _get_activation_fn(activation):
-    """Return an activation function given a string"""
-    if activation == "relu":
-        return F.relu
-    if activation == "gelu":
-        return F.gelu
-    if activation == "glu":
-        return F.glu
-    raise RuntimeError(F"activation should be relu/gelu, not {activation}.")
+# Copyright (c) Facebook, Inc. and its affiliates. All Rights Reserved
+"""
+DETR Transformer class.
+
+Copy-paste from torch.nn.Transformer with modifications:
+    * positional encodings are passed in MHattention
+    * extra LN at the end of encoder is removed
+    * decoder returns a stack of activations from all decoding layers
+"""
+import copy
+from typing import Optional, List
+
+import math
+import torch
+import torch.nn.functional as F
+from torch import nn, Tensor
+
+DEBUG = False
+
+
+class Transformer(nn.Module):
+
+    def __init__(self, d_model=512, nhead=8, num_decoder_layers=6, dim_feedforward=2048, dropout=0.1,
+                 activation="relu", normalize_before=False,
+                 return_intermediate_dec=False, backbone_name = 'resnet', cross_first=False, hid_dim_old=512):
+        super().__init__()
+
+        # In case of ViT backbone, self.backbone changes to "ViT" from detr
+        self.backbone = backbone_name
+        # Only use encoder for resnet backbone and not for ViT
+        decoder_layer = TransformerDecoderLayer(d_model, nhead, dim_feedforward,
+                                                dropout, activation, normalize_before,cross_first)
+        decoder_norm = nn.LayerNorm(d_model)
+        self.decoder = TransformerDecoder(decoder_layer, num_decoder_layers, decoder_norm,
+                                          return_intermediate=return_intermediate_dec)
+
+        self._reset_parameters()
+        self.dim_feedforward = dim_feedforward
+        self.d_model = d_model
+        self.nhead = nhead
+
+    def _reset_parameters(self):
+        for p in self.parameters():
+            if p.dim() > 1:
+                nn.init.xavier_uniform_(p)
+
+    def forward(self, src, mask, query_embed, pos_embed):
+        # If ViT is used then src shape is (N,C,HW)
+        bs, hw, c = src.shape
+        h = w = int(math.sqrt(hw))
+        src = src.permute(1, 0, 2)
+        pos_embed = pos_embed.permute(1, 0, 2)
+
+        query_embed = query_embed.unsqueeze(1).repeat(1, bs, 1)
+        tgt = torch.zeros_like(query_embed)
+
+        hs = self.decoder(tgt, src, memory_key_padding_mask=mask,
+                          pos=pos_embed, query_pos=query_embed)
+
+        return hs.transpose(1, 2)
+
+class TransformerDecoder(nn.Module):
+
+    def __init__(self, decoder_layer, num_layers, norm=None, return_intermediate=False):
+        super().__init__()
+        self.layers = _get_clones(decoder_layer, num_layers)
+        self.num_layers = num_layers
+        self.norm = norm
+        self.return_intermediate = return_intermediate
+
+    def forward(self, tgt, memory,
+                tgt_mask: Optional[Tensor] = None,
+                memory_mask: Optional[Tensor] = None,
+                tgt_key_padding_mask: Optional[Tensor] = None,
+                memory_key_padding_mask: Optional[Tensor] = None,
+                pos: Optional[Tensor] = None,
+                query_pos: Optional[Tensor] = None):
+        output = tgt
+
+        intermediate = []
+
+        for layer in self.layers:
+            output = layer(output, memory, tgt_mask=tgt_mask,
+                           memory_mask=memory_mask,
+                           tgt_key_padding_mask=tgt_key_padding_mask,
+                           memory_key_padding_mask=memory_key_padding_mask,
+                           pos=pos, query_pos=query_pos)
+            if self.return_intermediate:
+                intermediate.append(self.norm(output))
+
+        if self.norm is not None:
+            output = self.norm(output)
+            if self.return_intermediate:
+                intermediate.pop()
+                intermediate.append(output)
+
+        if self.return_intermediate:
+            return torch.stack(intermediate)
+
+        return output.unsqueeze(0)
+
+
+class TransformerDecoderLayer(nn.Module):
+
+    def __init__(self, d_model, nhead, hid_dim_old, dim_feedforward=2048, dropout=0.1,
+                 activation="relu", normalize_before=False, cross_first=False):
+        super().__init__()
+        self.cross_first=cross_first
+        self.self_attn = nn.MultiheadAttention(d_model, nhead, dropout=dropout)
+        self.multihead_attn = nn.MultiheadAttention(d_model, nhead, dropout=dropout)
+        # Implementation of Feedforward model
+        self.linear1 = nn.Linear(d_model, dim_feedforward)
+        self.dropout = nn.Dropout(dropout)
+        self.linear2 = nn.Linear(dim_feedforward, d_model)
+
+        self.norm1 = nn.LayerNorm(d_model)
+        self.norm2 = nn.LayerNorm(d_model)
+        self.norm3 = nn.LayerNorm(d_model)
+        self.dropout1 = nn.Dropout(dropout)
+        self.dropout2 = nn.Dropout(dropout)
+        self.dropout3 = nn.Dropout(dropout)
+
+        self.activation = _get_activation_fn(activation)
+        self.normalize_before = normalize_before
+        self.d_model = d_model
+        self.hid_dim_old = hid_dim_old
+
+        if d_model != hid_dim_old:
+            self.hidden_dim_proj = nn.Linear(hid_dim_old, d_model)
+
+    def with_pos_embed(self, tensor, pos: Optional[Tensor]):
+        if self.d_model != tensor.shape[2]:
+            return self.hidden_dim_proj(tensor) if pos is None else self.hidden_dim_proj(tensor + pos)  # todo with no positional embedding for testing
+        return tensor if pos is None else tensor + pos #todo with no positional embedding for testing
+
+    def forward_post(self, tgt, memory,
+                     tgt_mask: Optional[Tensor] = None,
+                     memory_mask: Optional[Tensor] = None,
+                     tgt_key_padding_mask: Optional[Tensor] = None,
+                     memory_key_padding_mask: Optional[Tensor] = None,
+                     pos: Optional[Tensor] = None,
+                     query_pos: Optional[Tensor] = None):
+        if self.cross_first: # 1st aplly decoder to all image attn
+            tgt2 = self.multihead_attn(query=self.with_pos_embed(tgt, query_pos),
+                                       key=self.with_pos_embed(memory, pos),
+                                       value=self.with_pos_embed(memory, None), attn_mask=memory_mask,
+                                       key_padding_mask=memory_key_padding_mask)[0]
+            tgt = tgt + self.dropout2(tgt2)
+            tgt = self.norm2(tgt)
+        q = k = self.with_pos_embed(tgt, query_pos) #tgt if self.cross_first else  todo experiment wdout pos emebeding as for cross attn its already done earlier
+        tgt2 = self.self_attn(q, k, value=tgt, attn_mask=tgt_mask,
+                              key_padding_mask=tgt_key_padding_mask)[0]
+        tgt = tgt + self.dropout1(tgt2)
+        tgt = self.norm1(tgt)
+        if not self.cross_first:
+            tgt2 = self.multihead_attn(query=self.with_pos_embed(tgt, query_pos),
+                                       key=self.with_pos_embed(memory, pos),
+                                       value=self.with_pos_embed(memory, None), attn_mask=memory_mask,
+                                       key_padding_mask=memory_key_padding_mask)[0]
+            tgt = tgt + self.dropout2(tgt2)
+            tgt = self.norm2(tgt)
+        tgt2 = self.linear2(self.dropout(self.activation(self.linear1(tgt))))
+        tgt = tgt + self.dropout3(tgt2)
+        tgt = self.norm3(tgt)
+        return tgt
+
+    def forward_pre(self, tgt, memory,
+                    tgt_mask: Optional[Tensor] = None,
+                    memory_mask: Optional[Tensor] = None,
+                    tgt_key_padding_mask: Optional[Tensor] = None,
+                    memory_key_padding_mask: Optional[Tensor] = None,
+                    pos: Optional[Tensor] = None,
+                    query_pos: Optional[Tensor] = None):
+        tgt2 = self.norm1(tgt)
+        q = k = self.with_pos_embed(tgt2, query_pos)
+        tgt2 = self.self_attn(q, k, value=tgt2, attn_mask=tgt_mask,
+                              key_padding_mask=tgt_key_padding_mask)[0]
+        tgt = tgt + self.dropout1(tgt2)
+        tgt2 = self.norm2(tgt)
+        tgt2 = self.multihead_attn(query=self.with_pos_embed(tgt2, query_pos),
+                                   key=self.with_pos_embed(memory, pos),
+                                   value=self.with_pos_embed(memory, None), attn_mask=memory_mask,
+                                   key_padding_mask=memory_key_padding_mask)[0]
+        tgt = tgt + self.dropout2(tgt2)
+        tgt2 = self.norm3(tgt)
+        tgt2 = self.linear2(self.dropout(self.activation(self.linear1(tgt2))))
+        tgt = tgt + self.dropout3(tgt2)
+        return tgt
+
+    def forward(self, tgt, memory,
+                tgt_mask: Optional[Tensor] = None,
+                memory_mask: Optional[Tensor] = None,
+                tgt_key_padding_mask: Optional[Tensor] = None,
+                memory_key_padding_mask: Optional[Tensor] = None,
+                pos: Optional[Tensor] = None,
+                query_pos: Optional[Tensor] = None,):
+        if self.normalize_before:
+            return self.forward_pre(tgt, memory, tgt_mask, memory_mask,
+                                    tgt_key_padding_mask, memory_key_padding_mask, pos, query_pos)
+        return self.forward_post(tgt, memory, tgt_mask, memory_mask,
+                                 tgt_key_padding_mask, memory_key_padding_mask, pos, query_pos)
+
+
+def _get_clones(module, N):
+    return nn.ModuleList([copy.deepcopy(module) for i in range(N)])
+
+
+def build_transformer(args):
+    transformer =  Transformer(
+        d_model=args.hidden_dim,
+        dropout=args.dropout,
+        nhead=args.nheads,
+        dim_feedforward=args.dim_feedforward,
+        num_decoder_layers=args.dec_layers,
+        normalize_before=args.pre_norm,
+        return_intermediate_dec=True,
+        backbone_name=args.pretrained_model,
+        activation="gelu",
+        cross_first = args.cross_first,
+        hid_dim_old=args.hid_dim_old,
+    )
+
+    if args.pretrained_detr:
+        state_dict = torch.load(args.detr_pretrain_dir)
+
+        for old_key, old_val in list(state_dict['model'].items()):
+            del state_dict['model'][old_key]
+            new_key = old_key.replace('transformer.','')
+            state_dict['model'][new_key] = old_val
+
+        ret = transformer.load_state_dict(state_dict['model'], strict=False)
+
+    return transformer
+
+
+def _get_activation_fn(activation):
+    """Return an activation function given a string"""
+    if activation == "relu":
+        return F.relu
+    if activation == "gelu":
+        return F.gelu
+    if activation == "glu":
+        return F.glu
+    raise RuntimeError(F"activation should be relu/gelu, not {activation}.")
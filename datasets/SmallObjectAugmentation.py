import numpy as np
import random
import torch

'''
"""   SMALL OBJECT AUGMENTATION   """
# This method includes 3 Copy-Pasting Strategies:
    1. Pick one small object in an image and copy-paste it 1 time in random locations.
    2. Choose numerous small objects and copy-paste each of these 3 times in an arbitrary position.
    3. Copy-paste all small objects in each image 1 times in random places.
    
# eg. Defaultly perform Policy 2, if you want to use Policy 1, make SOA_ONE_OBJECT = Ture, or if you want to use Policy 3, make SOA_ALL_OBJECTS = True
    SOA_THRESH = 64*64
    SOA_PROB = 1
    SOA_COPY_TIMES = 3
    SOA_EPOCHS = 30
    SOA_ONE_OBJECT = False
    SOA_ALL_OBJECTS = False
    augmenter = SmallObjectAugmentation(SOA_THRESH, SOA_PROB, SOA_COPY_TIMES, SOA_EPOCHS, SOA_ALL_OBJECTS, SOA_ONE_OBJECT)
    Sample = augmenter(Sample)

# Shapes    
Input: 
  Sample = {'img': img, 'annot': annots}
  img = [H, W, C], RGB, value between [0,1]
  annot = [xmin, ymin, xmax, ymax, label]
  COCO Bounding box: (x-top left, y-top left, width, height)
  COCO segmentation contains the x and y coordinates for the vertices of the polygon around every object instance for the segmentation masks.
  Pascal VOC Bounding box :(x-top left, y-top left,x-bottom right, y-bottom right)
Return:
  Sample = {'img': img, 'annot': annots}
'''

class SmallObjectAugmentation(object):
    def __init__(self, thresh=64*64, prob=0.5, copy_times=3, epochs=30, all_objects=False, one_object=False):
        """
        sample = {'img':img, 'annot':annots}
        img = [height, width, 3]
        annot = [xmin, ymin, xmax, ymax, label]
        thresh：the detection threshold of the small object. If annot_h * annot_w < thresh, the object is small
        prob: the prob to do small object augmentation
        epochs: the epochs to do
        """
        self.thresh = thresh
        self.prob = prob
        self.copy_times = copy_times
        self.epochs = epochs
        self.all_objects = all_objects
        self.one_object = one_object
        if self.all_objects or self.one_object:
            self.copy_times = 1

    def issmallobject(self, h, w):
        if h * w <= self.thresh:
            return True
        else:
            return False

    def compute_overlap(self, annot_a, annot_b):
        if annot_a is None: return False
        left_max = max(annot_a[0], annot_b[0])
        top_max = max(annot_a[1], annot_b[1])
        right_min = min(annot_a[2], annot_b[2])
        bottom_min = min(annot_a[3], annot_b[3])
        inter = max(0, (right_min-left_max)) * max(0, (bottom_min-top_max))
        if inter != 0:
            return True
        else:
            return False

    def donot_overlap(self, new_annot, annots):
        for annot in annots:
            if self.compute_overlap(new_annot, annot): return False
        return True

    def create_copy_annot(self, h, w, annot, annots):
        annot = annot.astype(np.int)
        annot_h, annot_w = annot[3] - annot[1], annot[2] - annot[0]
        for epoch in range(self.epochs):
            random_x, random_y = np.random.randint(int(annot_w / 2), int(w - annot_w / 2)), \
                                 np.random.randint(int(annot_h / 2), int(h - annot_h / 2))
            xmin, ymin = random_x - annot_w / 2, random_y - annot_h / 2
            xmax, ymax = xmin + annot_w, ymin + annot_h
            if xmin < 0 or xmax > w or ymin < 0 or ymax > h:
                continue
            new_annot = np.array([xmin, ymin, xmax, ymax, annot[4]]).astype(np.int)

            if self.donot_overlap(new_annot, annots) is False:
                continue

            return new_annot
        return None

    def add_patch_in_img(self, annot, copy_annot, image):
        copy_annot = copy_annot.astype(np.int)
        image[annot[1]:annot[3], annot[0]:annot[2], :] = image[copy_annot[1]:copy_annot[3], copy_annot[0]:copy_annot[2], :]
        return image

    def coco2voc(self, image_height, image_width, x1, y1, w, h):
        x2, y2 = x1 + w, y1 + h
        x1 = max(x1, 0)
        y1 = max(y1, 0)
        x2 = min(x2, image_width - 1)
        y2 = min(y2, image_height - 1)
        return [x1, y1, torch.tensor(x2), torch.tensor(y2)]

    def vooc2coco(self, image_height, image_width, x1, y1, x2, y2):
        w, h = x2 - x1, y2 - y1
        x1 = max(x1, 0)
        y1 = max(y1, 0)
        w = min(w, image_width)
        h = min(h, image_height)
        return [x1, y1, torch.tensor(w), torch.tensor(h)]

    def __call__(self, sample):
        if self.all_objects and self.one_object: return sample
        if np.random.rand() > self.prob: return sample
        # annot = [xmin, ymin, xmax, ymax, label]
        img, annots = sample['img'], sample['annot']
        w, h = img.shape[1], img.shape[0]#img.size[0], img.size[1]

        small_object_list = list()
<<<<<<< HEAD
        tgt_obj_idx = np.where((annots[:,2]- annots[:,0])*(annots[:,3]-annots[:,1])<self.thresh)[0]
        if len(tgt_obj_idx)>0 : # all obj are more than threshold
            l = len(tgt_obj_idx)
            # Refine the copy_object by the given policy
            if self.one_object:    # Policy 1:
                copy_object_num = 1
            elif self.all_objects:
                copy_object_num = np.random.choice(tgt_obj_idx)
            else:
                # Policy 2:
                copy_object_num = np.random.choice(tgt_obj_idx)  # np.random.randint(0, l)

            select_annots = annots[tgt_obj_idx]  # [annots[i] for i in annot_idx_of_small_object]  #@ Tanveer
            annots = annots.tolist()
            new_annots = []
            for annot in select_annots:
                # annot = select_annots[idx]
                # annot_h, annot_w = annot[3] - annot[1], annot[2] - annot[0]

                # if self.issmallobject(annot_h, annot_w) is False:
                #     continue

                for i in range(self.copy_times):
                    new_annot = self.create_copy_annot(h, w, annot, annots, )
                    if new_annot is not None:
                        img = self.add_patch_in_img(new_annot, annot, img)
                        #new_annot[:-1] = self.vooc2coco(h, w, new_annot[0], new_annot[1], new_annot[2], new_annot[3])
                        new_annots.append(new_annot)

            return {'img': img, 'annot': np.array(new_annots)}
        else:
            return None


=======
        for idx in range(annots.shape[0]):
            annot = annots[idx]
            annot_w, annot_h = annot[2], annot[3]
            # annot[:-1] = self.coco2voc(h, w, annot[0], annot[1], annot[2], annot[3])
            if self.issmallobject(annot_h, annot_w):
                small_object_list.append(idx)

        l = len(small_object_list)
        # No Small Object
        if l == 0:
            return None

        # Refine the copy_object by the given policy
        # Policy 2:
        copy_object_num = np.random.randint(0, l) #np.random.randint(0, l)
        # Policy 3:
        if self.all_objects:
            copy_object_num = l
        # Policy 1:
        if self.one_object:
            copy_object_num = 1

        random_list = random.sample(range(l), copy_object_num)
        annot_idx_of_small_object = [small_object_list[idx] for idx in range(l)] #random_list]
        select_annots = annots[annot_idx_of_small_object, :] #[annots[i] for i in annot_idx_of_small_object]  #@ Tanveer
        annots = annots.tolist()
        new_annots = []
        for idx in range(copy_object_num):
            annot = select_annots[idx]
            annot_h, annot_w = annot[2], annot[3]

            if self.issmallobject(annot_h, annot_w) is False:
                continue

            for i in range(self.copy_times):
                new_annot = self.create_copy_annot(h, w, annot, annots,)
                if new_annot is not None:
                    img = self.add_patch_in_img(new_annot, annot, img)
                    # new_annot[:-1] = self.vooc2coco(h, w, new_annot[0], new_annot[1], new_annot[2], new_annot[3])
                    new_annots.append(new_annot)

        return {'img': img, 'annot': np.array(new_annots)}
>>>>>>> 44c0daa4
<|MERGE_RESOLUTION|>--- conflicted
+++ resolved
@@ -1,201 +1,154 @@
-import numpy as np
-import random
-import torch
-
-'''
-"""   SMALL OBJECT AUGMENTATION   """
-# This method includes 3 Copy-Pasting Strategies:
-    1. Pick one small object in an image and copy-paste it 1 time in random locations.
-    2. Choose numerous small objects and copy-paste each of these 3 times in an arbitrary position.
-    3. Copy-paste all small objects in each image 1 times in random places.
-    
-# eg. Defaultly perform Policy 2, if you want to use Policy 1, make SOA_ONE_OBJECT = Ture, or if you want to use Policy 3, make SOA_ALL_OBJECTS = True
-    SOA_THRESH = 64*64
-    SOA_PROB = 1
-    SOA_COPY_TIMES = 3
-    SOA_EPOCHS = 30
-    SOA_ONE_OBJECT = False
-    SOA_ALL_OBJECTS = False
-    augmenter = SmallObjectAugmentation(SOA_THRESH, SOA_PROB, SOA_COPY_TIMES, SOA_EPOCHS, SOA_ALL_OBJECTS, SOA_ONE_OBJECT)
-    Sample = augmenter(Sample)
-
-# Shapes    
-Input: 
-  Sample = {'img': img, 'annot': annots}
-  img = [H, W, C], RGB, value between [0,1]
-  annot = [xmin, ymin, xmax, ymax, label]
-  COCO Bounding box: (x-top left, y-top left, width, height)
-  COCO segmentation contains the x and y coordinates for the vertices of the polygon around every object instance for the segmentation masks.
-  Pascal VOC Bounding box :(x-top left, y-top left,x-bottom right, y-bottom right)
-Return:
-  Sample = {'img': img, 'annot': annots}
-'''
-
-class SmallObjectAugmentation(object):
-    def __init__(self, thresh=64*64, prob=0.5, copy_times=3, epochs=30, all_objects=False, one_object=False):
-        """
-        sample = {'img':img, 'annot':annots}
-        img = [height, width, 3]
-        annot = [xmin, ymin, xmax, ymax, label]
-        thresh：the detection threshold of the small object. If annot_h * annot_w < thresh, the object is small
-        prob: the prob to do small object augmentation
-        epochs: the epochs to do
-        """
-        self.thresh = thresh
-        self.prob = prob
-        self.copy_times = copy_times
-        self.epochs = epochs
-        self.all_objects = all_objects
-        self.one_object = one_object
-        if self.all_objects or self.one_object:
-            self.copy_times = 1
-
-    def issmallobject(self, h, w):
-        if h * w <= self.thresh:
-            return True
-        else:
-            return False
-
-    def compute_overlap(self, annot_a, annot_b):
-        if annot_a is None: return False
-        left_max = max(annot_a[0], annot_b[0])
-        top_max = max(annot_a[1], annot_b[1])
-        right_min = min(annot_a[2], annot_b[2])
-        bottom_min = min(annot_a[3], annot_b[3])
-        inter = max(0, (right_min-left_max)) * max(0, (bottom_min-top_max))
-        if inter != 0:
-            return True
-        else:
-            return False
-
-    def donot_overlap(self, new_annot, annots):
-        for annot in annots:
-            if self.compute_overlap(new_annot, annot): return False
-        return True
-
-    def create_copy_annot(self, h, w, annot, annots):
-        annot = annot.astype(np.int)
-        annot_h, annot_w = annot[3] - annot[1], annot[2] - annot[0]
-        for epoch in range(self.epochs):
-            random_x, random_y = np.random.randint(int(annot_w / 2), int(w - annot_w / 2)), \
-                                 np.random.randint(int(annot_h / 2), int(h - annot_h / 2))
-            xmin, ymin = random_x - annot_w / 2, random_y - annot_h / 2
-            xmax, ymax = xmin + annot_w, ymin + annot_h
-            if xmin < 0 or xmax > w or ymin < 0 or ymax > h:
-                continue
-            new_annot = np.array([xmin, ymin, xmax, ymax, annot[4]]).astype(np.int)
-
-            if self.donot_overlap(new_annot, annots) is False:
-                continue
-
-            return new_annot
-        return None
-
-    def add_patch_in_img(self, annot, copy_annot, image):
-        copy_annot = copy_annot.astype(np.int)
-        image[annot[1]:annot[3], annot[0]:annot[2], :] = image[copy_annot[1]:copy_annot[3], copy_annot[0]:copy_annot[2], :]
-        return image
-
-    def coco2voc(self, image_height, image_width, x1, y1, w, h):
-        x2, y2 = x1 + w, y1 + h
-        x1 = max(x1, 0)
-        y1 = max(y1, 0)
-        x2 = min(x2, image_width - 1)
-        y2 = min(y2, image_height - 1)
-        return [x1, y1, torch.tensor(x2), torch.tensor(y2)]
-
-    def vooc2coco(self, image_height, image_width, x1, y1, x2, y2):
-        w, h = x2 - x1, y2 - y1
-        x1 = max(x1, 0)
-        y1 = max(y1, 0)
-        w = min(w, image_width)
-        h = min(h, image_height)
-        return [x1, y1, torch.tensor(w), torch.tensor(h)]
-
-    def __call__(self, sample):
-        if self.all_objects and self.one_object: return sample
-        if np.random.rand() > self.prob: return sample
-        # annot = [xmin, ymin, xmax, ymax, label]
-        img, annots = sample['img'], sample['annot']
-        w, h = img.shape[1], img.shape[0]#img.size[0], img.size[1]
-
-        small_object_list = list()
-<<<<<<< HEAD
-        tgt_obj_idx = np.where((annots[:,2]- annots[:,0])*(annots[:,3]-annots[:,1])<self.thresh)[0]
-        if len(tgt_obj_idx)>0 : # all obj are more than threshold
-            l = len(tgt_obj_idx)
-            # Refine the copy_object by the given policy
-            if self.one_object:    # Policy 1:
-                copy_object_num = 1
-            elif self.all_objects:
-                copy_object_num = np.random.choice(tgt_obj_idx)
-            else:
-                # Policy 2:
-                copy_object_num = np.random.choice(tgt_obj_idx)  # np.random.randint(0, l)
-
-            select_annots = annots[tgt_obj_idx]  # [annots[i] for i in annot_idx_of_small_object]  #@ Tanveer
-            annots = annots.tolist()
-            new_annots = []
-            for annot in select_annots:
-                # annot = select_annots[idx]
-                # annot_h, annot_w = annot[3] - annot[1], annot[2] - annot[0]
-
-                # if self.issmallobject(annot_h, annot_w) is False:
-                #     continue
-
-                for i in range(self.copy_times):
-                    new_annot = self.create_copy_annot(h, w, annot, annots, )
-                    if new_annot is not None:
-                        img = self.add_patch_in_img(new_annot, annot, img)
-                        #new_annot[:-1] = self.vooc2coco(h, w, new_annot[0], new_annot[1], new_annot[2], new_annot[3])
-                        new_annots.append(new_annot)
-
-            return {'img': img, 'annot': np.array(new_annots)}
-        else:
-            return None
-
-
-=======
-        for idx in range(annots.shape[0]):
-            annot = annots[idx]
-            annot_w, annot_h = annot[2], annot[3]
-            # annot[:-1] = self.coco2voc(h, w, annot[0], annot[1], annot[2], annot[3])
-            if self.issmallobject(annot_h, annot_w):
-                small_object_list.append(idx)
-
-        l = len(small_object_list)
-        # No Small Object
-        if l == 0:
-            return None
-
-        # Refine the copy_object by the given policy
-        # Policy 2:
-        copy_object_num = np.random.randint(0, l) #np.random.randint(0, l)
-        # Policy 3:
-        if self.all_objects:
-            copy_object_num = l
-        # Policy 1:
-        if self.one_object:
-            copy_object_num = 1
-
-        random_list = random.sample(range(l), copy_object_num)
-        annot_idx_of_small_object = [small_object_list[idx] for idx in range(l)] #random_list]
-        select_annots = annots[annot_idx_of_small_object, :] #[annots[i] for i in annot_idx_of_small_object]  #@ Tanveer
-        annots = annots.tolist()
-        new_annots = []
-        for idx in range(copy_object_num):
-            annot = select_annots[idx]
-            annot_h, annot_w = annot[2], annot[3]
-
-            if self.issmallobject(annot_h, annot_w) is False:
-                continue
-
-            for i in range(self.copy_times):
-                new_annot = self.create_copy_annot(h, w, annot, annots,)
-                if new_annot is not None:
-                    img = self.add_patch_in_img(new_annot, annot, img)
-                    # new_annot[:-1] = self.vooc2coco(h, w, new_annot[0], new_annot[1], new_annot[2], new_annot[3])
-                    new_annots.append(new_annot)
-
-        return {'img': img, 'annot': np.array(new_annots)}
->>>>>>> 44c0daa4
+import numpy as np
+import random
+import torch
+
+'''
+"""   SMALL OBJECT AUGMENTATION   """
+# This method includes 3 Copy-Pasting Strategies:
+    1. Pick one small object in an image and copy-paste it 1 time in random locations.
+    2. Choose numerous small objects and copy-paste each of these 3 times in an arbitrary position.
+    3. Copy-paste all small objects in each image 1 times in random places.
+    
+# eg. Defaultly perform Policy 2, if you want to use Policy 1, make SOA_ONE_OBJECT = Ture, or if you want to use Policy 3, make SOA_ALL_OBJECTS = True
+    SOA_THRESH = 64*64
+    SOA_PROB = 1
+    SOA_COPY_TIMES = 3
+    SOA_EPOCHS = 30
+    SOA_ONE_OBJECT = False
+    SOA_ALL_OBJECTS = False
+    augmenter = SmallObjectAugmentation(SOA_THRESH, SOA_PROB, SOA_COPY_TIMES, SOA_EPOCHS, SOA_ALL_OBJECTS, SOA_ONE_OBJECT)
+    Sample = augmenter(Sample)
+
+# Shapes    
+Input: 
+  Sample = {'img': img, 'annot': annots}
+  img = [H, W, C], RGB, value between [0,1]
+  annot = [xmin, ymin, xmax, ymax, label]
+  COCO Bounding box: (x-top left, y-top left, width, height)
+  COCO segmentation contains the x and y coordinates for the vertices of the polygon around every object instance for the segmentation masks.
+  Pascal VOC Bounding box :(x-top left, y-top left,x-bottom right, y-bottom right)
+Return:
+  Sample = {'img': img, 'annot': annots}
+'''
+
+class SmallObjectAugmentation(object):
+    def __init__(self, thresh=64*64, prob=0.5, copy_times=3, epochs=30, all_objects=False, one_object=False):
+        """
+        sample = {'img':img, 'annot':annots}
+        img = [height, width, 3]
+        annot = [xmin, ymin, xmax, ymax, label]
+        thresh：the detection threshold of the small object. If annot_h * annot_w < thresh, the object is small
+        prob: the prob to do small object augmentation
+        epochs: the epochs to do
+        """
+        self.thresh = thresh
+        self.prob = prob
+        self.copy_times = copy_times
+        self.epochs = epochs
+        self.all_objects = all_objects
+        self.one_object = one_object
+        if self.all_objects or self.one_object:
+            self.copy_times = 1
+
+    def issmallobject(self, h, w):
+        if h * w <= self.thresh:
+            return True
+        else:
+            return False
+
+    def compute_overlap(self, annot_a, annot_b):
+        if annot_a is None: return False
+        left_max = max(annot_a[0], annot_b[0])
+        top_max = max(annot_a[1], annot_b[1])
+        right_min = min(annot_a[2], annot_b[2])
+        bottom_min = min(annot_a[3], annot_b[3])
+        inter = max(0, (right_min-left_max)) * max(0, (bottom_min-top_max))
+        if inter != 0:
+            return True
+        else:
+            return False
+
+    def donot_overlap(self, new_annot, annots):
+        for annot in annots:
+            if self.compute_overlap(new_annot, annot): return False
+        return True
+
+    def create_copy_annot(self, h, w, annot, annots):
+        annot = annot.astype(np.int)
+        annot_h, annot_w = annot[3] - annot[1], annot[2] - annot[0]
+        for epoch in range(self.epochs):
+            random_x, random_y = np.random.randint(int(annot_w / 2), int(w - annot_w / 2)), \
+                                 np.random.randint(int(annot_h / 2), int(h - annot_h / 2))
+            xmin, ymin = random_x - annot_w / 2, random_y - annot_h / 2
+            xmax, ymax = xmin + annot_w, ymin + annot_h
+            if xmin < 0 or xmax > w or ymin < 0 or ymax > h:
+                continue
+            new_annot = np.array([xmin, ymin, xmax, ymax, annot[4]]).astype(np.int)
+
+            if self.donot_overlap(new_annot, annots) is False:
+                continue
+
+            return new_annot
+        return None
+
+    def add_patch_in_img(self, annot, copy_annot, image):
+        copy_annot = copy_annot.astype(np.int)
+        image[annot[1]:annot[3], annot[0]:annot[2], :] = image[copy_annot[1]:copy_annot[3], copy_annot[0]:copy_annot[2], :]
+        return image
+
+    def coco2voc(self, image_height, image_width, x1, y1, w, h):
+        x2, y2 = x1 + w, y1 + h
+        x1 = max(x1, 0)
+        y1 = max(y1, 0)
+        x2 = min(x2, image_width - 1)
+        y2 = min(y2, image_height - 1)
+        return [x1, y1, torch.tensor(x2), torch.tensor(y2)]
+
+    def vooc2coco(self, image_height, image_width, x1, y1, x2, y2):
+        w, h = x2 - x1, y2 - y1
+        x1 = max(x1, 0)
+        y1 = max(y1, 0)
+        w = min(w, image_width)
+        h = min(h, image_height)
+        return [x1, y1, torch.tensor(w), torch.tensor(h)]
+
+    def __call__(self, sample):
+        if self.all_objects and self.one_object: return sample
+        if np.random.rand() > self.prob: return sample
+        # annot = [xmin, ymin, xmax, ymax, label]
+        img, annots = sample['img'], sample['annot']
+        w, h = img.shape[1], img.shape[0]#img.size[0], img.size[1]
+
+        tgt_obj_idx = np.where((annots[:,2]- annots[:,0])*(annots[:,3]-annots[:,1])<self.thresh)[0]
+        if len(tgt_obj_idx)>0 : # all obj are more than threshold
+            l = len(tgt_obj_idx)
+            # Refine the copy_object by the given policy
+            if self.one_object:    # Policy 1:
+                copy_object_num = 1
+            elif self.all_objects:
+                copy_object_num = np.random.choice(tgt_obj_idx)
+            else:
+                # Policy 2:
+                copy_object_num = np.random.choice(tgt_obj_idx)  # np.random.randint(0, l)
+
+            select_annots = annots[tgt_obj_idx]  # [annots[i] for i in annot_idx_of_small_object]  #@ Tanveer
+            annots = annots.tolist()
+            new_annots = []
+            for annot in select_annots:
+                # annot = select_annots[idx]
+                # annot_h, annot_w = annot[3] - annot[1], annot[2] - annot[0]
+
+                # if self.issmallobject(annot_h, annot_w) is False:
+                #     continue
+
+                for i in range(self.copy_times):
+                    new_annot = self.create_copy_annot(h, w, annot, annots, )
+                    if new_annot is not None:
+                        img = self.add_patch_in_img(new_annot, annot, img)
+                        #new_annot[:-1] = self.vooc2coco(h, w, new_annot[0], new_annot[1], new_annot[2], new_annot[3])
+                        new_annots.append(new_annot)
+
+            return {'img': img, 'annot': np.array(new_annots)}
+        else:
+            return None
+